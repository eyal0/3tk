--- conflicted
+++ resolved
@@ -1170,7 +1170,8 @@
         this.removeDegenerates(this.range(faceCount));
         let facesMerged = 0;
         let previousFacesMerged = 0;
-        let start = new THREE.Vector3();
+        let startVertex = new THREE.Vector3();
+        let startColor = new THREE.Color();
         let neighborVertices = [new THREE.Vector3(), new THREE.Vector3(), new THREE.Vector3()];
         let neighborNormal = new THREE.Vector3();
         let newNeighborNormal = new THREE.Vector3();
@@ -1189,12 +1190,8 @@
                     }
                     let startPosition = this.positionFromFaceEdge(faceIndex, edgeIndex);
                     let currentPosition = startPosition;
-<<<<<<< HEAD
-                    start = this.vector3FromPosition(startPosition, start);
-=======
-                    let startVertex = this.vector3FromPosition(startPosition);
-                    let startColor = this.colorFromPosition(startPosition);
->>>>>>> 04ccd57f
+                    startVertex = this.vector3FromPosition(startPosition, startVertex);
+                    startColor = this.colorFromPosition(startPosition, startColor);
                     // Test if moving the point would affect any face normals.
                     do {
                         currentPosition = this.getNeighborPosition(this.nextPositionInFace(currentPosition));
@@ -1208,15 +1205,9 @@
                                                                        thirdPosition], neighborVertices);
                         neighborNormal = triangle.set(...neighborVertices).normal(neighborNormal);
                         // After moving the vertex, this will be the new normal.
-<<<<<<< HEAD
                         newNeighborNormal = triangle.set(neighborVertices[0],
-                                                         start,
+                                                         startVertex,
                                                          neighborVertices[2]).normal(newNeighborNormal);
-=======
-                        let newNeighborNormal = new THREE.Triangle(neighborVertices[0],
-                                                                   startVertex,
-                                                                   neighborVertices[2]).normal();
->>>>>>> 04ccd57f
                         if (newNeighborNormal.length() != 0 &&
                             !equalNormals(neighborNormal, newNeighborNormal)) {
                             break;  // This face's normal has changed so we can't move it.
