--- conflicted
+++ resolved
@@ -478,14 +478,10 @@
                 normals.push(normal.x, normal.y, normal.z);
             }
         }
-<<<<<<< HEAD
         newGeometry.addAttribute('position', new THREE.BufferAttribute(new Float32Array(this.positions), 3));
-=======
-        newGeometry.addAttribute('position', new THREE.BufferAttribute(new Float32Array(rounded.positions), 3));
-        if (rounded.colors) {
-            newGeometry.addAttribute('color', new THREE.BufferAttribute(new Float32Array(rounded.colors), 3));
-        }
->>>>>>> 55ba97ff
+        if (this.colors) {
+            newGeometry.addAttribute('color', new THREE.BufferAttribute(new Float32Array(this.colors), 3));
+        }
         newGeometry.addAttribute('normal', new THREE.BufferAttribute(new Float32Array(normals), 3));
         return newGeometry;
     }
